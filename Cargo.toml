--- conflicted
+++ resolved
@@ -15,11 +15,8 @@
 axum = "0.7.5"
 clap = { version = "4.5", features = ["derive"] }
 crossbeam = "0.8"
-<<<<<<< HEAD
+dirs = "5"
 essential-constraint-asm = "0.3.0"
-=======
-dirs = "5"
->>>>>>> 7e0021ae
 essential-hash = "0.2.0"
 essential-sign = "0.2.0"
 essential-state-asm = "0.3.0"
