--- conflicted
+++ resolved
@@ -659,7 +659,6 @@
     Ok(blocks)
 }
 
-<<<<<<< HEAD
 /// List failed blocks as (block number, solution hash).
 pub fn list_failed_blocks(conn: &Connection) -> Result<Vec<(u64, ContentAddress)>, QueryError> {
     let mut stmt = conn.prepare(sql::query::LIST_FAILED_BLOCKS)?;
@@ -675,7 +674,8 @@
         failed_blocks.push((block_number, solution_hash));
     }
     Ok(failed_blocks)
-=======
+}
+
 /// Subscribe to all blocks from the given starting block number.
 ///
 /// The given `acquire_conn` type will be used on each iteration to
@@ -719,5 +719,4 @@
             }
         }
     })
->>>>>>> eea3cacd
 }