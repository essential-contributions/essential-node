use clap::{Parser, ValueEnum};
use essential_node::{self as node, Node};
use essential_node_api as node_api;
use std::{
    net::{SocketAddr, SocketAddrV4},
    path::PathBuf,
};

/// The Essential Node CLI.
#[derive(Parser)]
#[command(version, about)]
struct Args {
    /// The address to bind to for the TCP listener that will be used to serve the API.
    #[arg(long, default_value_t = SocketAddrV4::new([0; 4].into(), 0).into())]
    bind_address: SocketAddr,
    /// The URL address of the Essential server that will act as the layer-1.
    ///
    /// Note: This will likely be replaced with an L1 RPC URL flag upon switching to
    /// use of Ethereum (or Ethereum test-net) as an L1.
    #[arg(long)]
    server_address: String,
    /// The type of DB storage to use.
    ///
    /// In the case that "persistent" is specified, assumes the default path.
    #[arg(long, default_value_t = Db::Memory, value_enum)]
    db: Db,
    /// The path to the node's sqlite database.
    ///
    /// Specifying this overrides the `db` type as `persistent`.
    ///
    /// By default, this path will be within the user's data directory.
    #[arg(long)]
    db_path: Option<PathBuf>,
    /// The number of simultaneous sqlite DB connections to maintain for serving the API.
    ///
    /// By default, this is the number of available CPUs multiplied by 4.
    #[arg(long, default_value_t = node::db::Config::default_conn_limit())]
    db_conn_limit: usize,
    /// Disable the tracing subscriber.
    #[arg(long, default_value_t = false)]
    disable_tracing: bool,
    /// The maximum number of TCP streams to be served simultaneously.
    #[arg(long, default_value_t = node_api::DEFAULT_CONNECTION_LIMIT)]
    tcp_conn_limit: usize,
    /// Disable the API.
    #[arg(long, default_value_t = false)]
    disable_api: bool,
    /// Disable the relayer.
    #[arg(long, default_value_t = false)]
    disable_relayer: bool,
}

#[derive(ValueEnum, Clone, Copy, Debug)]
enum Db {
    /// Temporary, in-memory storage that lasts for the duration of the process.
    Memory,
    /// Persistent storage on the local HDD or SSD.
    ///
    /// The DB path may be specified with `--db-path`.
    Persistent,
}

// TODO: Lift this into the node lib?
fn default_db_path() -> Option<PathBuf> {
    dirs::data_dir().map(|mut path| {
        path.extend(["essential", "node", "db.sqlite"]);
        path
    })
}

/// Construct the node's config from the parsed args.
fn conf_from_args(args: &Args) -> anyhow::Result<node::Config> {
    let source = match (&args.db, &args.db_path) {
        (Db::Memory, None) => node::db::Source::default_memory(),
        (_, Some(path)) => node::db::Source::Path(path.clone()),
        (Db::Persistent, None) => {
            let Some(path) = default_db_path() else {
                anyhow::bail!("unable to detect user's data directory for default DB path")
            };
            node::db::Source::Path(path)
        }
    };
    let conn_limit = args.db_conn_limit;
    let db = node::db::Config { conn_limit, source };
    Ok(node::Config { db })
}

#[cfg(feature = "tracing")]
fn init_tracing_subscriber() {
    let _ = tracing_subscriber::fmt()
        .with_env_filter(
            tracing_subscriber::EnvFilter::builder()
                .with_default_directive(tracing_subscriber::filter::LevelFilter::INFO.into())
                .from_env_lossy(),
        )
        .try_init();
}

#[tokio::main(flavor = "multi_thread")]
async fn main() {
    let args = Args::parse();
    if let Err(_err) = run(args).await {
        #[cfg(feature = "tracing")]
        tracing::error!("{_err}");
    }
}

/// Run the essential node.
async fn run(args: Args) -> anyhow::Result<()> {
    // If both API and relayer are disabled, exit.
    if args.disable_api && args.disable_relayer {
        anyhow::bail!("both API and relayer are disabled");
    }

    // Initialise tracing.
    if !args.disable_tracing {
        #[cfg(feature = "tracing")]
        init_tracing_subscriber()
    }

    // Start the node.
    let conf = conf_from_args(&args)?;
    #[cfg(feature = "tracing")]
    {
        tracing::debug!("Node config:\n{:#?}", conf);
        tracing::info!("Starting node");
    }
    let node = Node::new(&conf)?;

    // Run the relayer and state derivation.
<<<<<<< HEAD
    let node_handle = if !args.disable_relayer {
        #[cfg(feature = "tracing")]
        tracing::info!(
            "Starting relayer and state derivation (relaying from {:?})",
            args.server_address
        );
        Some(node.run(args.server_address)?)
    } else {
        None
    };

    let new_block = node_handle.as_ref().map_or(None, |h| Some(h.new_block()));
    let conn_pool = node.db();
    let api = async move {
        if !args.disable_api {
            let api_state = node_api::State {
                new_block,
                conn_pool,
            };
            let router = node_api::router(api_state);
            let listener = tokio::net::TcpListener::bind(args.bind_address).await?;
            #[cfg(feature = "tracing")]
            tracing::info!("Starting API server at {}", listener.local_addr()?);
            anyhow::Result::<()>::Ok(node_api::serve(&router, &listener, args.tcp_conn_limit).await)
        } else {
            anyhow::Result::<()>::Ok(futures::future::pending::<()>().await)
        }
    };

    let node_handle = async move {
        if let Some(node_handle) = node_handle {
            node_handle.join().await
        } else {
            Ok(futures::future::pending::<()>().await)
        }
=======
    #[cfg(feature = "tracing")]
    tracing::info!(
        "Starting relayer, state derivation and validation (relaying from {:?})",
        args.server_address
    );
    let node_handle = node.run(args.server_address)?;

    // Run the API.
    let api_state = node_api::State {
        new_block: Some(node_handle.new_block()),
        conn_pool: node.db(),
>>>>>>> 8697adb2
    };

    // Select the first future to complete to close.
    // TODO: We should select over relayer/state-derivation critical error here.
    let ctrl_c = tokio::signal::ctrl_c();
    tokio::select! {
        _ = api => {},
        _ = ctrl_c => {},
<<<<<<< HEAD
        r = node_handle => {
=======
        r = node_handle.join() => {
>>>>>>> 8697adb2
            if let Err(e) = r {
                #[cfg(feature = "tracing")]
                tracing::error!("Critical error on relayer, state derivation or validation streams: {e}")
            }
        },
    }

    node.close().map_err(|e| anyhow::anyhow!("{e}"))?;
    Ok(())
}<|MERGE_RESOLUTION|>--- conflicted
+++ resolved
@@ -127,12 +127,11 @@
     }
     let node = Node::new(&conf)?;
 
-    // Run the relayer and state derivation.
-<<<<<<< HEAD
+    // Run the relayer, state derivation and validation.
     let node_handle = if !args.disable_relayer {
         #[cfg(feature = "tracing")]
         tracing::info!(
-            "Starting relayer and state derivation (relaying from {:?})",
+            "Starting relayer, state derivation and validation (relaying from {:?})",
             args.server_address
         );
         Some(node.run(args.server_address)?)
@@ -140,7 +139,8 @@
         None
     };
 
-    let new_block = node_handle.as_ref().map_or(None, |h| Some(h.new_block()));
+    // Run the API.
+    let new_block = node_handle.as_ref().map(|h| h.new_block());
     let conn_pool = node.db();
     let api = async move {
         if !args.disable_api {
@@ -152,9 +152,11 @@
             let listener = tokio::net::TcpListener::bind(args.bind_address).await?;
             #[cfg(feature = "tracing")]
             tracing::info!("Starting API server at {}", listener.local_addr()?);
-            anyhow::Result::<()>::Ok(node_api::serve(&router, &listener, args.tcp_conn_limit).await)
+            node_api::serve(&router, &listener, args.tcp_conn_limit).await;
+            anyhow::Result::<()>::Ok(())
         } else {
-            anyhow::Result::<()>::Ok(futures::future::pending::<()>().await)
+            futures::future::pending::<()>().await;
+            Ok(())
         }
     };
 
@@ -162,21 +164,9 @@
         if let Some(node_handle) = node_handle {
             node_handle.join().await
         } else {
-            Ok(futures::future::pending::<()>().await)
+            futures::future::pending::<()>().await;
+            Ok(())
         }
-=======
-    #[cfg(feature = "tracing")]
-    tracing::info!(
-        "Starting relayer, state derivation and validation (relaying from {:?})",
-        args.server_address
-    );
-    let node_handle = node.run(args.server_address)?;
-
-    // Run the API.
-    let api_state = node_api::State {
-        new_block: Some(node_handle.new_block()),
-        conn_pool: node.db(),
->>>>>>> 8697adb2
     };
 
     // Select the first future to complete to close.
@@ -185,11 +175,7 @@
     tokio::select! {
         _ = api => {},
         _ = ctrl_c => {},
-<<<<<<< HEAD
         r = node_handle => {
-=======
-        r = node_handle.join() => {
->>>>>>> 8697adb2
             if let Err(e) = r {
                 #[cfg(feature = "tracing")]
                 tracing::error!("Critical error on relayer, state derivation or validation streams: {e}")
