use essential_node::{
<<<<<<< HEAD
    self as node,
    db::{Config, ConnectionPool},
    BlockTx,
=======
    db::{Config as DbConfig, ConnectionPool},
    Node,
>>>>>>> 24f6d485
};
use essential_relayer::{DataSyncError, Relayer};
use essential_types::{
    contract::Contract,
    predicate::{Directive, Predicate},
    solution::{Mutation, Solution, SolutionData},
    Block, PredicateAddress,
};
use rusqlite_pool::tokio::AsyncConnectionPool;
use std::sync::Arc;
use tokio::{sync::oneshot::Sender, task::JoinHandle};

const LOCALHOST: &str = "127.0.0.1";

struct NodeServer {
    address: String,
    jh: JoinHandle<()>,
    shutdown_tx: Sender<()>,
    conn_pool: ConnectionPool,
}

#[tokio::test]
async fn test_sync() {
<<<<<<< HEAD
    #[cfg(feature = "tracing")]
    let _ = tracing_subscriber::fmt::try_init();

    let relayer_conn = new_conn_pool();

    let (node_server, block_tx) = test_node().await;
=======
    let relayer_conn = new_conn_pool();

    let (node_server, source_block_notify) = test_node().await;
>>>>>>> 24f6d485
    let source_db = node_server.conn_pool.clone();

    let mut test_conn = relayer_conn.acquire().await.unwrap();
    let tx = test_conn.transaction().unwrap();
    essential_node_db::create_tables(&tx).unwrap();
    tx.commit().unwrap();

    let (solutions, blocks) = test_structs();

    source_db.insert_block(blocks[0].clone()).await.unwrap();
<<<<<<< HEAD
    block_tx.notify();
=======
    source_block_notify.send(()).unwrap();
>>>>>>> 24f6d485

    let relayer = Relayer::new(node_server.address.as_str()).unwrap();
    let (block_notify, mut new_block) = tokio::sync::watch::channel(());
    let relayer_handle = relayer.run(relayer_conn.clone(), block_notify).unwrap();

    new_block.changed().await.unwrap();
    let result = essential_node_db::list_blocks(&test_conn, 0..100).unwrap();
    assert_eq!(result.len(), 1);
    assert_eq!(result[0].number, 0);
    assert_eq!(result[0].solutions.len(), 1);
    assert_eq!(result[0].solutions[0], solutions[0]);

    source_db.insert_block(blocks[1].clone()).await.unwrap();
<<<<<<< HEAD
    block_tx.notify();
=======
    source_block_notify.send(()).unwrap();
>>>>>>> 24f6d485

    new_block.changed().await.unwrap();
    let result = essential_node_db::list_blocks(&test_conn, 0..100).unwrap();
    assert_eq!(result.len(), 2);
    assert_eq!(result[1].number, 1);
    assert_eq!(result[1].solutions.len(), 1);
    assert_eq!(result[1].solutions[0], solutions[1]);

    relayer_handle.close().await.unwrap();

    for block in &blocks[2..] {
        source_db.insert_block(block.clone()).await.unwrap();
<<<<<<< HEAD
        block_tx.notify();
=======
        source_block_notify.clone().send(()).unwrap();
>>>>>>> 24f6d485
    }
    let relayer = Relayer::new(node_server.address.as_str()).unwrap();
    let (block_notify, _new_block) = tokio::sync::watch::channel(());
    let relayer_handle = relayer.run(relayer_conn.clone(), block_notify).unwrap();

    let start = tokio::time::Instant::now();
    let mut num_solutions: usize = 0;
    let mut result: Vec<Block> = vec![];
    loop {
        if start.elapsed() > tokio::time::Duration::from_secs(10) {
            panic!("timeout num_solutions: {}, {}", num_solutions, result.len());
        }
        let Ok(r) = essential_node_db::list_blocks(&test_conn, 0..203) else {
            tokio::time::sleep(tokio::time::Duration::from_millis(100)).await;
            continue;
        };
        result = r;
        num_solutions = result.iter().map(|b| b.solutions.len()).sum();
        if num_solutions >= 200 {
            break;
        }
        tokio::time::sleep(tokio::time::Duration::from_millis(100)).await;
    }
    assert_eq!(num_solutions, 200);
    assert!(result
        .iter()
        .zip(result.iter().skip(1))
        .all(|(a, b)| a.number + 1 == b.number));

    let num_blocks = result.len();

    relayer_handle.close().await.unwrap();
    tear_down_server(node_server).await;
    drop(source_db);

    let (node_server, ..) = test_node().await;

    let relayer = Relayer::new(node_server.address.as_str()).unwrap();
    let (block_notify, _new_block) = tokio::sync::watch::channel(());

    let relayer_handle = relayer.run(relayer_conn, block_notify).unwrap();
    tokio::time::sleep(tokio::time::Duration::from_millis(500)).await;
    let r = relayer_handle.close().await;
    assert!(
        matches!(
            r,
            Err(essential_relayer::Error::DataSyncFailed(
                DataSyncError::Fork(i, _, None)
            )) if i == (num_blocks - 1) as u64
        ),
        "{} {:?}",
        num_blocks,
        r
    );
}

// Create a new AsyncConnectionPool with a unique in-memory database.
fn new_conn_pool() -> AsyncConnectionPool {
    let id = uuid::Uuid::new_v4().to_string();
    AsyncConnectionPool::new(3, || {
        rusqlite::Connection::open_with_flags_and_vfs(
            format!("file:/{}", id),
            Default::default(),
            "memdb",
        )
    })
    .unwrap()
}

pub fn client() -> reqwest::Client {
    reqwest::Client::builder()
        .http2_prior_knowledge() // Enforce HTTP/2
        .build()
        .unwrap()
}
<<<<<<< HEAD

async fn test_listener() -> tokio::net::TcpListener {
    tokio::net::TcpListener::bind(format!("{LOCALHOST}:0"))
        .await
        .unwrap()
}

// Wait until the server at the given port is ready to receive requests.
async fn await_server_online(port: u16, timeout_duration: std::time::Duration) {
    let server_ready = async {
        let mut interval = tokio::time::interval(std::time::Duration::from_millis(100));
        let client = client();
        let url = format!("http://{LOCALHOST}:{port}/");
        loop {
            interval.tick().await;
            match client.get(&url).send().await {
                Ok(_) => return,
                Err(_) => continue, // Retry if the server is not ready yet
            }
        }
    };
    tokio::time::timeout(timeout_duration, server_ready)
        .await
        .unwrap()
}

// Spawn a test server with given ConnectionPool and block notify channel.
async fn setup_node_as_server(state: essential_node_api::State) -> NodeServer {
    let conn_pool = state.conn_pool.clone();
    let router = essential_node_api::router(state);
    let listener = test_listener().await;
    let port = listener.local_addr().unwrap().port();
    let (shutdown_tx, shutdown_rx) = tokio::sync::oneshot::channel::<()>();
    let jh = tokio::spawn(async move {
        tokio::select! {
            _ = essential_node_api::serve(&router, &listener, essential_node_api::DEFAULT_CONNECTION_LIMIT) => {},
            _ = shutdown_rx => {},
        }
    });
    await_server_online(port, std::time::Duration::from_secs(3)).await;

    let address = format!("http://{LOCALHOST}:{port}/");
    NodeServer {
        address,
        jh,
        shutdown_tx,
        conn_pool,
    }
}

// Setup node as server with a unique database of default configuration.
// Returns server and block notify channel.
async fn test_node() -> (NodeServer, BlockTx) {
    let conf =
        Config::default().with_source(node::db::Source::Memory(uuid::Uuid::new_v4().to_string()));
    let db = node::db(&conf).unwrap();
    let source_block_tx = BlockTx::new();
    let source_block_rx = source_block_tx.new_listener();
    let state = essential_node_api::State {
        conn_pool: db,
        new_block: Some(source_block_rx.to_inner()),
    };
    let node_server = setup_node_as_server(state).await;

    (node_server, source_block_tx)
}

// Tear down the server by:
// 1. Sending a shutdown signal to the server.
// 2. Waiting for the server to shut down by awaiting the join handle.
// 3. Dropping the connection pool.
async fn tear_down_server(server: NodeServer) {
    let NodeServer {
        jh,
        shutdown_tx,
        conn_pool,
        ..
    } = server;

    shutdown_tx.send(()).unwrap();
    jh.await.unwrap();
    drop(conn_pool);
}

=======

async fn test_listener() -> tokio::net::TcpListener {
    tokio::net::TcpListener::bind(format!("{LOCALHOST}:0"))
        .await
        .unwrap()
}

// Spawn a test server with given ConnectionPool and block notify channel.
async fn setup_node_as_server(state: essential_node_api::State) -> NodeServer {
    let conn_pool = state.conn_pool.clone();
    let router = essential_node_api::router(state);
    let listener = test_listener().await;
    let port = listener.local_addr().unwrap().port();
    let (shutdown_tx, shutdown_rx) = tokio::sync::oneshot::channel::<()>();
    let jh = tokio::spawn(async move {
        tokio::select! {
            _ = essential_node_api::serve(&router, &listener, essential_node_api::DEFAULT_CONNECTION_LIMIT) => {},
            _ = shutdown_rx => {},
        }
    });
    let address = format!("http://{LOCALHOST}:{port}/");
    NodeServer {
        address,
        jh,
        shutdown_tx,
        conn_pool,
    }
}

// Setup node as server with a unique database of default configuration.
// Returns server and block notify channel.
async fn test_node() -> (NodeServer, tokio::sync::watch::Sender<()>) {
    let node_conf = essential_node::Config {
        db: DbConfig {
            conn_limit: essential_node::db::Config::default_conn_limit(),
            source: essential_node::db::Source::Memory(uuid::Uuid::new_v4().to_string()),
        },
    };
    let node = Node::new(&node_conf).unwrap();
    let source_db = node.db();
    let (source_block_notify, node_new_block) = tokio::sync::watch::channel(());
    let state = essential_node_api::State {
        conn_pool: source_db.clone(),
        new_block: Some(node_new_block.clone()),
    };
    let node_server = setup_node_as_server(state.clone()).await;

    (node_server, source_block_notify)
}

// Tear down the server by:
// 1. Sending a shutdown signal to the server.
// 2. Waiting for the server to shut down by awaiting the join handle.
// 3. Dropping the connection pool.
async fn tear_down_server(server: NodeServer) {
    let NodeServer {
        jh,
        shutdown_tx,
        conn_pool,
        ..
    } = server;

    shutdown_tx.send(()).unwrap();
    jh.await.unwrap();
    drop(conn_pool);
}

>>>>>>> 24f6d485
// Solutions and blocks structs for testing.
fn test_structs() -> (Vec<Solution>, Vec<Arc<Block>>) {
    let predicate = Predicate {
        state_read: vec![],
        constraints: vec![],
        directive: Directive::Satisfy,
    };
    let contracts: Vec<_> = (0..200)
        .map(|i| {
            Arc::new(Contract {
                predicates: vec![predicate.clone()],
                salt: [i as u8; 32],
            })
        })
        .collect();
    let solutions: Vec<_> = contracts
        .iter()
        .map(|c| {
            let contract = essential_hash::content_addr::<Contract>(&c.clone());
            let predicate = essential_hash::content_addr(&c.predicates[0]);
            let addr = PredicateAddress {
                contract,
                predicate,
            };
            Solution {
                data: vec![SolutionData {
                    predicate_to_solve: addr,
                    decision_variables: vec![],
                    transient_data: vec![],
                    state_mutations: vec![Mutation {
                        key: vec![1],
                        value: vec![1],
                    }],
                }],
            }
        })
        .collect();
    let blocks: Vec<_> = solutions
        .iter()
        .enumerate()
        .map(|(i, s)| {
            Arc::new(Block {
                number: i as u64,
                timestamp: std::time::Duration::from_secs(i as u64),
                solutions: vec![s.clone()],
            })
        })
        .collect();

    (solutions, blocks)
}<|MERGE_RESOLUTION|>--- conflicted
+++ resolved
@@ -1,12 +1,7 @@
 use essential_node::{
-<<<<<<< HEAD
     self as node,
     db::{Config, ConnectionPool},
     BlockTx,
-=======
-    db::{Config as DbConfig, ConnectionPool},
-    Node,
->>>>>>> 24f6d485
 };
 use essential_relayer::{DataSyncError, Relayer};
 use essential_types::{
@@ -30,18 +25,9 @@
 
 #[tokio::test]
 async fn test_sync() {
-<<<<<<< HEAD
-    #[cfg(feature = "tracing")]
-    let _ = tracing_subscriber::fmt::try_init();
-
     let relayer_conn = new_conn_pool();
 
     let (node_server, block_tx) = test_node().await;
-=======
-    let relayer_conn = new_conn_pool();
-
-    let (node_server, source_block_notify) = test_node().await;
->>>>>>> 24f6d485
     let source_db = node_server.conn_pool.clone();
 
     let mut test_conn = relayer_conn.acquire().await.unwrap();
@@ -52,11 +38,7 @@
     let (solutions, blocks) = test_structs();
 
     source_db.insert_block(blocks[0].clone()).await.unwrap();
-<<<<<<< HEAD
     block_tx.notify();
-=======
-    source_block_notify.send(()).unwrap();
->>>>>>> 24f6d485
 
     let relayer = Relayer::new(node_server.address.as_str()).unwrap();
     let (block_notify, mut new_block) = tokio::sync::watch::channel(());
@@ -70,11 +52,7 @@
     assert_eq!(result[0].solutions[0], solutions[0]);
 
     source_db.insert_block(blocks[1].clone()).await.unwrap();
-<<<<<<< HEAD
     block_tx.notify();
-=======
-    source_block_notify.send(()).unwrap();
->>>>>>> 24f6d485
 
     new_block.changed().await.unwrap();
     let result = essential_node_db::list_blocks(&test_conn, 0..100).unwrap();
@@ -87,11 +65,7 @@
 
     for block in &blocks[2..] {
         source_db.insert_block(block.clone()).await.unwrap();
-<<<<<<< HEAD
         block_tx.notify();
-=======
-        source_block_notify.clone().send(()).unwrap();
->>>>>>> 24f6d485
     }
     let relayer = Relayer::new(node_server.address.as_str()).unwrap();
     let (block_notify, _new_block) = tokio::sync::watch::channel(());
@@ -167,92 +141,6 @@
         .build()
         .unwrap()
 }
-<<<<<<< HEAD
-
-async fn test_listener() -> tokio::net::TcpListener {
-    tokio::net::TcpListener::bind(format!("{LOCALHOST}:0"))
-        .await
-        .unwrap()
-}
-
-// Wait until the server at the given port is ready to receive requests.
-async fn await_server_online(port: u16, timeout_duration: std::time::Duration) {
-    let server_ready = async {
-        let mut interval = tokio::time::interval(std::time::Duration::from_millis(100));
-        let client = client();
-        let url = format!("http://{LOCALHOST}:{port}/");
-        loop {
-            interval.tick().await;
-            match client.get(&url).send().await {
-                Ok(_) => return,
-                Err(_) => continue, // Retry if the server is not ready yet
-            }
-        }
-    };
-    tokio::time::timeout(timeout_duration, server_ready)
-        .await
-        .unwrap()
-}
-
-// Spawn a test server with given ConnectionPool and block notify channel.
-async fn setup_node_as_server(state: essential_node_api::State) -> NodeServer {
-    let conn_pool = state.conn_pool.clone();
-    let router = essential_node_api::router(state);
-    let listener = test_listener().await;
-    let port = listener.local_addr().unwrap().port();
-    let (shutdown_tx, shutdown_rx) = tokio::sync::oneshot::channel::<()>();
-    let jh = tokio::spawn(async move {
-        tokio::select! {
-            _ = essential_node_api::serve(&router, &listener, essential_node_api::DEFAULT_CONNECTION_LIMIT) => {},
-            _ = shutdown_rx => {},
-        }
-    });
-    await_server_online(port, std::time::Duration::from_secs(3)).await;
-
-    let address = format!("http://{LOCALHOST}:{port}/");
-    NodeServer {
-        address,
-        jh,
-        shutdown_tx,
-        conn_pool,
-    }
-}
-
-// Setup node as server with a unique database of default configuration.
-// Returns server and block notify channel.
-async fn test_node() -> (NodeServer, BlockTx) {
-    let conf =
-        Config::default().with_source(node::db::Source::Memory(uuid::Uuid::new_v4().to_string()));
-    let db = node::db(&conf).unwrap();
-    let source_block_tx = BlockTx::new();
-    let source_block_rx = source_block_tx.new_listener();
-    let state = essential_node_api::State {
-        conn_pool: db,
-        new_block: Some(source_block_rx.to_inner()),
-    };
-    let node_server = setup_node_as_server(state).await;
-
-    (node_server, source_block_tx)
-}
-
-// Tear down the server by:
-// 1. Sending a shutdown signal to the server.
-// 2. Waiting for the server to shut down by awaiting the join handle.
-// 3. Dropping the connection pool.
-async fn tear_down_server(server: NodeServer) {
-    let NodeServer {
-        jh,
-        shutdown_tx,
-        conn_pool,
-        ..
-    } = server;
-
-    shutdown_tx.send(()).unwrap();
-    jh.await.unwrap();
-    drop(conn_pool);
-}
-
-=======
 
 async fn test_listener() -> tokio::net::TcpListener {
     tokio::net::TcpListener::bind(format!("{LOCALHOST}:0"))
@@ -284,23 +172,19 @@
 
 // Setup node as server with a unique database of default configuration.
 // Returns server and block notify channel.
-async fn test_node() -> (NodeServer, tokio::sync::watch::Sender<()>) {
-    let node_conf = essential_node::Config {
-        db: DbConfig {
-            conn_limit: essential_node::db::Config::default_conn_limit(),
-            source: essential_node::db::Source::Memory(uuid::Uuid::new_v4().to_string()),
-        },
+async fn test_node() -> (NodeServer, BlockTx) {
+    let conf =
+        Config::default().with_source(node::db::Source::Memory(uuid::Uuid::new_v4().to_string()));
+    let db = node::db(&conf).unwrap();
+    let source_block_tx = BlockTx::new();
+    let source_block_rx = source_block_tx.new_listener();
+    let state = essential_node_api::State {
+        conn_pool: db,
+        new_block: Some(source_block_rx.to_inner()),
     };
-    let node = Node::new(&node_conf).unwrap();
-    let source_db = node.db();
-    let (source_block_notify, node_new_block) = tokio::sync::watch::channel(());
-    let state = essential_node_api::State {
-        conn_pool: source_db.clone(),
-        new_block: Some(node_new_block.clone()),
-    };
-    let node_server = setup_node_as_server(state.clone()).await;
-
-    (node_server, source_block_notify)
+    let node_server = setup_node_as_server(state).await;
+
+    (node_server, source_block_tx)
 }
 
 // Tear down the server by:
@@ -320,7 +204,6 @@
     drop(conn_pool);
 }
 
->>>>>>> 24f6d485
 // Solutions and blocks structs for testing.
 fn test_structs() -> (Vec<Solution>, Vec<Arc<Block>>) {
     let predicate = Predicate {
