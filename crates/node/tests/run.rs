#![cfg(feature = "test-utils")]

use essential_hash::content_addr;
use essential_node::{
<<<<<<< HEAD
    self as node,
    db::{Config, ConnectionPool},
=======
    db::{Config as DbConfig, ConnectionPool},
>>>>>>> 24f6d485
    test_utils::{
        assert_multiple_block_mutations, assert_state_progress_is_none,
        assert_state_progress_is_some, assert_validation_progress_is_none,
        assert_validation_progress_is_some, test_blocks, test_db_conf,
    },
    BlockTx,
};
use essential_types::Block;
use rusqlite::Connection;
use std::sync::Arc;

const LOCALHOST: &str = "127.0.0.1";

struct NodeServer {
    address: String,
    conn_pool: ConnectionPool,
}

#[tokio::test]
async fn test_run() {
<<<<<<< HEAD
    let (node_server, source_block_tx) = test_node().await;

    // Setup node
    let conf = test_db_conf();
    let db = node::db(&conf).unwrap();

    // Run node
    let block_tx = BlockTx::new();
    let _handle = node::run(db.clone(), block_tx, node_server.address).unwrap();
=======
    let (node_server, source_block_notify) = test_node().await;

    // Setup node
    let conf = test_db_conf();
    let node = Node::new(&conf).unwrap();

    // Run node
    let db = node.db();
    let _handle = node.run(node_server.address).unwrap();
>>>>>>> 24f6d485

    // Create test blocks
    let test_blocks_count = 4;
    let (test_blocks, test_contracts) = test_blocks(test_blocks_count);

    // Insert contracts to database
    for contract in &test_contracts {
        db.insert_contract(Arc::new(contract.clone()), 0)
            .await
            .unwrap();
    }
    let conn = db.acquire().await.unwrap();

    // Initially, the state progress and validation progress are none
    assert_state_progress_is_none(&conn);
    assert_validation_progress_is_none(&conn);

    // Insert block 0 to database and send notification
    node_server
        .conn_pool
        .insert_block(test_blocks[0].clone().into())
        .await
        .unwrap();
<<<<<<< HEAD
    source_block_tx.notify();
    tokio::time::sleep(tokio::time::Duration::from_millis(1200)).await;
=======
    source_block_notify.clone().send(()).unwrap();
    tokio::time::sleep(tokio::time::Duration::from_millis(100)).await;
>>>>>>> 24f6d485

    // Check block, state and state progress
    let conn = db.acquire().await.unwrap();
    assert_submit_solutions_effects(&conn, vec![test_blocks[0].clone()]);

    // Insert block 1 and 2 to database and send notification
    node_server
        .conn_pool
        .insert_block(test_blocks[1].clone().into())
        .await
        .unwrap();
<<<<<<< HEAD
    source_block_tx.notify();
=======
    source_block_notify.clone().send(()).unwrap();
>>>>>>> 24f6d485
    node_server
        .conn_pool
        .insert_block(test_blocks[2].clone().into())
        .await
        .unwrap();
<<<<<<< HEAD
    source_block_tx.notify();
    tokio::time::sleep(tokio::time::Duration::from_millis(1200)).await;
=======
    source_block_notify.clone().send(()).unwrap();
    tokio::time::sleep(tokio::time::Duration::from_millis(100)).await;
>>>>>>> 24f6d485

    // Check block, state and state progress
    let conn = db.acquire().await.unwrap();
    assert_submit_solutions_effects(&conn, vec![test_blocks[1].clone(), test_blocks[2].clone()]);

    // Insert block 3 to database and send notification
    node_server
        .conn_pool
        .insert_block(test_blocks[3].clone().into())
        .await
        .unwrap();
<<<<<<< HEAD
    source_block_tx.notify();
    tokio::time::sleep(tokio::time::Duration::from_millis(1200)).await;
=======
    source_block_notify.clone().send(()).unwrap();
    tokio::time::sleep(tokio::time::Duration::from_millis(100)).await;
>>>>>>> 24f6d485

    // Check block, state and state progress
    let conn = db.acquire().await.unwrap();
    assert_submit_solutions_effects(&conn, vec![test_blocks[3].clone()]);
}

pub fn client() -> reqwest::Client {
    reqwest::Client::builder()
        .http2_prior_knowledge() // Enforce HTTP/2
        .build()
        .unwrap()
}

async fn test_listener() -> tokio::net::TcpListener {
    tokio::net::TcpListener::bind(format!("{LOCALHOST}:0"))
        .await
        .unwrap()
}

<<<<<<< HEAD
// Wait until the server at the given port is ready to receive requests.
async fn await_server_online(port: u16, timeout_duration: std::time::Duration) {
    let server_ready = async {
        let mut interval = tokio::time::interval(std::time::Duration::from_millis(100));
        let client = client();
        let url = format!("http://{LOCALHOST}:{port}/");
        loop {
            interval.tick().await;
            match client.get(&url).send().await {
                Ok(_) => return,
                Err(_) => continue, // Retry if the server is not ready yet
            }
        }
    };
    tokio::time::timeout(timeout_duration, server_ready)
        .await
        .unwrap()
}

=======
>>>>>>> 24f6d485
// Spawn a test server with given ConnectionPool and block notify channel.
async fn setup_node_as_server(state: essential_node_api::State) -> NodeServer {
    let conn_pool = state.conn_pool.clone();
    let router = essential_node_api::router(state);
    let listener = test_listener().await;
    let port = listener.local_addr().unwrap().port();
    let _jh = tokio::spawn(async move {
        essential_node_api::serve(
            &router,
            &listener,
            essential_node_api::DEFAULT_CONNECTION_LIMIT,
        )
        .await
    });
<<<<<<< HEAD
    await_server_online(port, std::time::Duration::from_secs(3)).await;

=======
>>>>>>> 24f6d485
    let address = format!("http://{LOCALHOST}:{port}/");
    NodeServer { address, conn_pool }
}

// Setup node as server with a unique database of default configuration.
// Returns server and block notify channel.
<<<<<<< HEAD
async fn test_node() -> (NodeServer, BlockTx) {
    let conf =
        Config::default().with_source(node::db::Source::Memory(uuid::Uuid::new_v4().to_string()));
    let db = node::db(&conf).unwrap();
    let source_block_tx = BlockTx::new();
    let source_block_rx = source_block_tx.new_listener();
    let state = essential_node_api::State {
        conn_pool: db,
        new_block: Some(source_block_rx.to_inner()),
    };
    let node_server = setup_node_as_server(state).await;

    (node_server, source_block_tx)
=======
async fn test_node() -> (NodeServer, tokio::sync::watch::Sender<()>) {
    let node_conf = essential_node::Config {
        db: DbConfig {
            conn_limit: essential_node::db::Config::default_conn_limit(),
            source: essential_node::db::Source::Memory(uuid::Uuid::new_v4().to_string()),
        },
    };
    let node = Node::new(&node_conf).unwrap();
    let source_db = node.db();
    let (source_block_notify, node_new_block) = tokio::sync::watch::channel(());
    let state = essential_node_api::State {
        conn_pool: source_db.clone(),
        new_block: Some(node_new_block.clone()),
    };
    let node_server = setup_node_as_server(state.clone()).await;

    (node_server, source_block_notify)
>>>>>>> 24f6d485
}

// Fetch blocks from node database and assert that they contain the same solutions as expected.
// Assert state mutations in the blocks have been applied to database.
// Assert state progress is the latest fetched block.
// Assert validation progress is the latest fetched block.
fn assert_submit_solutions_effects(conn: &Connection, expected_blocks: Vec<Block>) {
    let fetched_blocks = &essential_node_db::list_blocks(
        conn,
        expected_blocks[0].number..expected_blocks[expected_blocks.len() - 1].number + 1,
    )
    .unwrap();
    for (i, expected_block) in expected_blocks.iter().enumerate() {
        // Check if the block was added to the database
        assert_eq!(fetched_blocks[i].number, expected_block.number);
        assert_eq!(
            fetched_blocks[i].solutions.len(),
            expected_block.solutions.len()
        );
        for (j, fetched_block_solution) in fetched_blocks[i].solutions.iter().enumerate() {
            assert_eq!(fetched_block_solution, &expected_block.solutions[j].clone())
        }
        // Assert mutations in block are in database
        assert_multiple_block_mutations(conn, &[&fetched_blocks[i]]);
    }
    // Assert state progress is latest block
    assert_state_progress_is_some(
        conn,
        &content_addr(&fetched_blocks[fetched_blocks.len() - 1]),
    );
    // Assert validation progress is latest block
    assert_validation_progress_is_some(
        conn,
        &content_addr(&fetched_blocks[fetched_blocks.len() - 1]),
    );
}<|MERGE_RESOLUTION|>--- conflicted
+++ resolved
@@ -2,12 +2,8 @@
 
 use essential_hash::content_addr;
 use essential_node::{
-<<<<<<< HEAD
     self as node,
     db::{Config, ConnectionPool},
-=======
-    db::{Config as DbConfig, ConnectionPool},
->>>>>>> 24f6d485
     test_utils::{
         assert_multiple_block_mutations, assert_state_progress_is_none,
         assert_state_progress_is_some, assert_validation_progress_is_none,
@@ -28,7 +24,6 @@
 
 #[tokio::test]
 async fn test_run() {
-<<<<<<< HEAD
     let (node_server, source_block_tx) = test_node().await;
 
     // Setup node
@@ -38,17 +33,6 @@
     // Run node
     let block_tx = BlockTx::new();
     let _handle = node::run(db.clone(), block_tx, node_server.address).unwrap();
-=======
-    let (node_server, source_block_notify) = test_node().await;
-
-    // Setup node
-    let conf = test_db_conf();
-    let node = Node::new(&conf).unwrap();
-
-    // Run node
-    let db = node.db();
-    let _handle = node.run(node_server.address).unwrap();
->>>>>>> 24f6d485
 
     // Create test blocks
     let test_blocks_count = 4;
@@ -72,13 +56,8 @@
         .insert_block(test_blocks[0].clone().into())
         .await
         .unwrap();
-<<<<<<< HEAD
     source_block_tx.notify();
-    tokio::time::sleep(tokio::time::Duration::from_millis(1200)).await;
-=======
-    source_block_notify.clone().send(()).unwrap();
     tokio::time::sleep(tokio::time::Duration::from_millis(100)).await;
->>>>>>> 24f6d485
 
     // Check block, state and state progress
     let conn = db.acquire().await.unwrap();
@@ -90,23 +69,14 @@
         .insert_block(test_blocks[1].clone().into())
         .await
         .unwrap();
-<<<<<<< HEAD
     source_block_tx.notify();
-=======
-    source_block_notify.clone().send(()).unwrap();
->>>>>>> 24f6d485
     node_server
         .conn_pool
         .insert_block(test_blocks[2].clone().into())
         .await
         .unwrap();
-<<<<<<< HEAD
     source_block_tx.notify();
-    tokio::time::sleep(tokio::time::Duration::from_millis(1200)).await;
-=======
-    source_block_notify.clone().send(()).unwrap();
     tokio::time::sleep(tokio::time::Duration::from_millis(100)).await;
->>>>>>> 24f6d485
 
     // Check block, state and state progress
     let conn = db.acquire().await.unwrap();
@@ -118,13 +88,8 @@
         .insert_block(test_blocks[3].clone().into())
         .await
         .unwrap();
-<<<<<<< HEAD
     source_block_tx.notify();
-    tokio::time::sleep(tokio::time::Duration::from_millis(1200)).await;
-=======
-    source_block_notify.clone().send(()).unwrap();
     tokio::time::sleep(tokio::time::Duration::from_millis(100)).await;
->>>>>>> 24f6d485
 
     // Check block, state and state progress
     let conn = db.acquire().await.unwrap();
@@ -144,28 +109,6 @@
         .unwrap()
 }
 
-<<<<<<< HEAD
-// Wait until the server at the given port is ready to receive requests.
-async fn await_server_online(port: u16, timeout_duration: std::time::Duration) {
-    let server_ready = async {
-        let mut interval = tokio::time::interval(std::time::Duration::from_millis(100));
-        let client = client();
-        let url = format!("http://{LOCALHOST}:{port}/");
-        loop {
-            interval.tick().await;
-            match client.get(&url).send().await {
-                Ok(_) => return,
-                Err(_) => continue, // Retry if the server is not ready yet
-            }
-        }
-    };
-    tokio::time::timeout(timeout_duration, server_ready)
-        .await
-        .unwrap()
-}
-
-=======
->>>>>>> 24f6d485
 // Spawn a test server with given ConnectionPool and block notify channel.
 async fn setup_node_as_server(state: essential_node_api::State) -> NodeServer {
     let conn_pool = state.conn_pool.clone();
@@ -180,18 +123,12 @@
         )
         .await
     });
-<<<<<<< HEAD
-    await_server_online(port, std::time::Duration::from_secs(3)).await;
-
-=======
->>>>>>> 24f6d485
     let address = format!("http://{LOCALHOST}:{port}/");
     NodeServer { address, conn_pool }
 }
 
 // Setup node as server with a unique database of default configuration.
 // Returns server and block notify channel.
-<<<<<<< HEAD
 async fn test_node() -> (NodeServer, BlockTx) {
     let conf =
         Config::default().with_source(node::db::Source::Memory(uuid::Uuid::new_v4().to_string()));
@@ -205,25 +142,6 @@
     let node_server = setup_node_as_server(state).await;
 
     (node_server, source_block_tx)
-=======
-async fn test_node() -> (NodeServer, tokio::sync::watch::Sender<()>) {
-    let node_conf = essential_node::Config {
-        db: DbConfig {
-            conn_limit: essential_node::db::Config::default_conn_limit(),
-            source: essential_node::db::Source::Memory(uuid::Uuid::new_v4().to_string()),
-        },
-    };
-    let node = Node::new(&node_conf).unwrap();
-    let source_db = node.db();
-    let (source_block_notify, node_new_block) = tokio::sync::watch::channel(());
-    let state = essential_node_api::State {
-        conn_pool: source_db.clone(),
-        new_block: Some(node_new_block.clone()),
-    };
-    let node_server = setup_node_as_server(state.clone()).await;
-
-    (node_server, source_block_notify)
->>>>>>> 24f6d485
 }
 
 // Fetch blocks from node database and assert that they contain the same solutions as expected.
