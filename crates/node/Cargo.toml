[package]
name = "essential-node"
version = "0.1.0"
description = "Derive state from essential protocol"
edition.workspace = true
authors.workspace = true
homepage.workspace = true
repository.workspace = true

[dependencies]
<<<<<<< HEAD
essential-hash = { workspace = true }
essential-node-db = { workspace = true }
essential-types = { workspace = true }
futures = { workspace = true }
rusqlite = { workspace = true }
thiserror = { workspace = true }
tokio = { workspace = true }
tokio-stream = { workspace = true }
tracing = { workspace = true, optional = true } 

[features]
default = []
tracing = ["dep:tracing"]
=======
essential-node-db = { workspace = true }
essential-types = { workspace = true }
num_cpus = { workspace = true }
rusqlite = { workspace = true }
rusqlite-pool = { workspace = true, features = ["tokio"] }
thiserror = { workspace = true }
tokio = { workspace = true }

[dev-dependencies]
essential-hash = { workspace = true }
>>>>>>> 947a84d5
<|MERGE_RESOLUTION|>--- conflicted
+++ resolved
@@ -8,12 +8,13 @@
 repository.workspace = true
 
 [dependencies]
-<<<<<<< HEAD
 essential-hash = { workspace = true }
 essential-node-db = { workspace = true }
 essential-types = { workspace = true }
 futures = { workspace = true }
+num_cpus = { workspace = true }
 rusqlite = { workspace = true }
+rusqlite-pool = { workspace = true, features = ["tokio"] }
 thiserror = { workspace = true }
 tokio = { workspace = true }
 tokio-stream = { workspace = true }
@@ -21,16 +22,4 @@
 
 [features]
 default = []
-tracing = ["dep:tracing"]
-=======
-essential-node-db = { workspace = true }
-essential-types = { workspace = true }
-num_cpus = { workspace = true }
-rusqlite = { workspace = true }
-rusqlite-pool = { workspace = true, features = ["tokio"] }
-thiserror = { workspace = true }
-tokio = { workspace = true }
-
-[dev-dependencies]
-essential-hash = { workspace = true }
->>>>>>> 947a84d5
+tracing = ["dep:tracing"]