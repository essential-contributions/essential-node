--- conflicted
+++ resolved
@@ -1,8 +1,3 @@
-<<<<<<< HEAD
-pub mod error;
-pub mod handle;
-pub mod stream;
-=======
 //! The Essential Node implementation.
 //!
 //! The primary entry-point to the crate is the [`Node`] type.
@@ -10,6 +5,9 @@
 use thiserror::Error;
 
 pub mod db;
+pub mod error;
+pub mod handle;
+pub mod stream;
 
 /// The Essential `Node`.
 ///
@@ -111,5 +109,4 @@
         }
         Ok(())
     }
-}
->>>>>>> 947a84d5
+}